--- conflicted
+++ resolved
@@ -963,62 +963,19 @@
     test_linspace_identity(linspace(1.0, 1.0, 1), linspace(-1.0, -1.0, 1))
     test_linspace_identity(linspace(1f0, 1f0, 1), linspace(-1f0, -1f0, 1))
 
-<<<<<<< HEAD
-# PR 12200 and related
-for _r in (1:2:100, 1:100, 1f0:2f0:100f0, 1.0:2.0:100.0,
-           linspace(1, 100, 10), linspace(1f0, 100f0, 10))
-    float_r = float(_r)
-    big_r = broadcast(big, _r)
-    big_rdot = big.(_r)
-    @test big_rdot == big_r
-    @test typeof(big_r) == typeof(big_rdot)
-    @test typeof(big_r).name === typeof(_r).name
-    if eltype(_r) <: AbstractFloat
-        @test isa(float_r, typeof(_r))
-        @test eltype(big_r) === BigFloat
-    else
-        @test isa(float_r, AbstractRange)
-        @test eltype(float_r) <: AbstractFloat
-        @test eltype(big_r) === BigInt
-    end
-end
-
-@test_throws DimensionMismatch linspace(1.,5.,5) + linspace(1.,5.,6)
-@test_throws DimensionMismatch linspace(1.,5.,5) - linspace(1.,5.,6)
-@test_throws DimensionMismatch linspace(1.,5.,5) .* linspace(1.,5.,6)
-@test_throws DimensionMismatch linspace(1.,5.,5) ./ linspace(1.,5.,6)
-
-@test_throws DimensionMismatch (1:5) + (1:6)
-@test_throws DimensionMismatch (1:5) - (1:6)
-@test_throws DimensionMismatch (1:5) .* (1:6)
-@test_throws DimensionMismatch (1:5) ./ (1:6)
-
-@test_throws DimensionMismatch (1.:5.) + (1.:6.)
-@test_throws DimensionMismatch (1.:5.) - (1.:6.)
-@test_throws DimensionMismatch (1.:5.) .* (1.:6.)
-@test_throws DimensionMismatch (1.:5.) ./ (1.:6.)
-
-function test_range_sum_diff(r1, r2, r_sum, r_diff)
-    @test r1 + r2 == r_sum
-    @test r2 + r1 == r_sum
-    @test r1 - r2 == r_diff
-    @test r2 - r1 == -r_diff
-
-    @test collect(r1) + collect(r2) == collect(r_sum)
-    @test collect(r2) + collect(r1) == collect(r_sum)
-    @test collect(r1) - collect(r2) == collect(r_diff)
-    @test collect(r2) - collect(r1) == collect(-r_diff)
-=======
     @test reverse(linspace(1.0, 27.0, 1275)) == linspace(27.0, 1.0, 1275)
     @test [reverse(linspace(1.0, 27.0, 1275));] ==
         reverse([linspace(1.0, 27.0, 1275);])
->>>>>>> 3eb5544a
-end
+end
+
 @testset "PR 12200 and related" begin
     for _r in (1:2:100, 1:100, 1f0:2f0:100f0, 1.0:2.0:100.0,
                linspace(1, 100, 10), linspace(1f0, 100f0, 10))
         float_r = float(_r)
-        big_r = big.(_r)
+        big_r = broadcast(big, _r)
+        big_rdot = big.(_r)
+        @test big_rdot == big_r
+        @test typeof(big_r) == typeof(big_rdot)
         @test typeof(big_r).name === typeof(_r).name
         if eltype(_r) <: AbstractFloat
             @test isa(float_r, typeof(_r))
