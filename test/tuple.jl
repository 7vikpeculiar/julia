--- conflicted
+++ resolved
@@ -179,7 +179,6 @@
 @test_throws BoundsError ()[[false]]
 @test_throws BoundsError ()[[true]]
 
-<<<<<<< HEAD
 immutable BitPerm_19352
     p::NTuple{8,UInt8}
     function BitPerm(p::NTuple{8,UInt8})
@@ -192,7 +191,8 @@
 
 @testset "side effect in tuple constructor #19352" begin
     @test BitPerm_19352(0,2,4,6,1,3,5,7).p[2] == 0x02
-=======
+end
+
 # issue #15703
 let
     immutable A_15703{N}
@@ -216,5 +216,4 @@
     end
 
     test_15703()
->>>>>>> 06fa32c4
 end